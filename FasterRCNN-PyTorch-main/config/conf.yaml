dataset_params:
  im_train_path: '../../../../16pminout/train_dataset/JPEGImages'
  ann_train_path: '../../../../16pminout/train_dataset/Annotations'
  im_test_path: '../../../../16pminout/test_dataset/JPEGImages'
  ann_test_path: '../../../../16pminout/test_dataset/Annotations'
  im_val_path: '../../../../16pminout/val_dataset/JPEGImages'
  ann_val_path: '../../../../16pminout/val_dataset/Annotations'
<<<<<<< HEAD
  depth_path:  '../../../../depthmaps'
=======
>>>>>>> d15377e9
  num_classes : 2 # number_classes + background

model_params:
  im_channels : 3
  aspect_ratios: [0.5, 1, 2]
  scales: [128, 256, 512]
  min_im_size : 600
  max_im_size : 1000
  backbone_out_channels : 512
  fc_inner_dim : 1024
  rpn_bg_threshold : 0.3
  rpn_fg_threshold : 0.7
  rpn_nms_threshold : 0.7
  rpn_train_prenms_topk : 12000
  rpn_test_prenms_topk : 6000
  rpn_train_topk : 2000
  rpn_test_topk : 100
  rpn_batch_size : 256
  rpn_pos_fraction : 0.5
  roi_iou_threshold : 0.5
  roi_low_bg_iou : 0.0 # increase it to 0.1 for hard negative
  roi_pool_size : 7
  roi_nms_threshold : 0.3
  roi_topk_detections : 100
  roi_score_threshold : 0.05
  roi_batch_size : 128
  roi_pos_fraction : 0.25

train_params:
<<<<<<< HEAD
  task_name: '../../tasks_16pminpretrained'
=======
  task_name: '../../task_16pminpretrained'
>>>>>>> d15377e9
  seed : 1111
  acc_steps : 1 # increase you want to get gradients from >1 steps(kind of mimicking >1 batch size)
  num_epochs: 200
  lr_steps : [12, 16]
  lr: 0.001
<<<<<<< HEAD
  ckpt_name: 'model_weights.pth'
=======
  ckpt_name: 'model_weigths.pth'
  batch_size : 8
  sampler : True
  num_samples_per_epoch : 1000
  patience : 10
>>>>>>> d15377e9
<|MERGE_RESOLUTION|>--- conflicted
+++ resolved
@@ -5,10 +5,8 @@
   ann_test_path: '../../../../16pminout/test_dataset/Annotations'
   im_val_path: '../../../../16pminout/val_dataset/JPEGImages'
   ann_val_path: '../../../../16pminout/val_dataset/Annotations'
-<<<<<<< HEAD
   depth_path:  '../../../../depthmaps'
-=======
->>>>>>> d15377e9
+
   num_classes : 2 # number_classes + background
 
 model_params:
@@ -38,22 +36,14 @@
   roi_pos_fraction : 0.25
 
 train_params:
-<<<<<<< HEAD
-  task_name: '../../tasks_16pminpretrained'
-=======
   task_name: '../../task_16pminpretrained'
->>>>>>> d15377e9
   seed : 1111
   acc_steps : 1 # increase you want to get gradients from >1 steps(kind of mimicking >1 batch size)
   num_epochs: 200
   lr_steps : [12, 16]
   lr: 0.001
-<<<<<<< HEAD
-  ckpt_name: 'model_weights.pth'
-=======
   ckpt_name: 'model_weigths.pth'
   batch_size : 8
   sampler : True
   num_samples_per_epoch : 1000
-  patience : 10
->>>>>>> d15377e9
+  patience : 10