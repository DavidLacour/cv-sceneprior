import torch
import torch.nn as nn
import torchvision
import math

device = torch.device('cuda' if torch.cuda.is_available() else 'cpu')


def get_iou(boxes1, boxes2):
    r"""
    IOU between two sets of boxes
    :param boxes1: (Tensor of shape N x 4)
    :param boxes2: (Tensor of shape M x 4)
    :return: IOU matrix of shape N x M
    """
    # Area of boxes (x2-x1)*(y2-y1)
    area1 = (boxes1[:, 2] - boxes1[:, 0]) * (boxes1[:, 3] - boxes1[:, 1])  # (N,)
    area2 = (boxes2[:, 2] - boxes2[:, 0]) * (boxes2[:, 3] - boxes2[:, 1])  # (M,)
    
    # Get top left x1,y1 coordinate
    x_left = torch.max(boxes1[:, None, 0], boxes2[:, 0])  # (N, M)
    y_top = torch.max(boxes1[:, None, 1], boxes2[:, 1])  # (N, M)
    
    # Get bottom right x2,y2 coordinate
    x_right = torch.min(boxes1[:, None, 2], boxes2[:, 2])  # (N, M)
    y_bottom = torch.min(boxes1[:, None, 3], boxes2[:, 3])  # (N, M)
    
    intersection_area = (x_right - x_left).clamp(min=0) * (y_bottom - y_top).clamp(min=0)  # (N, M)
    union = area1[:, None] + area2 - intersection_area  # (N, M)
    iou = intersection_area / union  # (N, M)
    return iou


def boxes_to_transformation_targets(ground_truth_boxes, anchors_or_proposals):
    r"""
    Given all anchor boxes or proposals in image and their respective
    ground truth assignments, we use the x1,y1,x2,y2 coordinates of them
    to get tx,ty,tw,th transformation targets for all anchor boxes or proposals
    :param ground_truth_boxes: (anchors_or_proposals_in_image, 4)
        Ground truth box assignments for the anchors/proposals
    :param anchors_or_proposals: (anchors_or_proposals_in_image, 4) Anchors/Proposal boxes
    :return: regression_targets: (anchors_or_proposals_in_image, 4) transformation targets tx,ty,tw,th
        for all anchors/proposal boxes
    """
    
    # Get center_x,center_y,w,h from x1,y1,x2,y2 for anchors
    widths = anchors_or_proposals[:, 2] - anchors_or_proposals[:, 0]
    heights = anchors_or_proposals[:, 3] - anchors_or_proposals[:, 1]
    center_x = anchors_or_proposals[:, 0] + 0.5 * widths
    center_y = anchors_or_proposals[:, 1] + 0.5 * heights
    
    # Get center_x,center_y,w,h from x1,y1,x2,y2 for gt boxes
    gt_widths = ground_truth_boxes[:, 2] - ground_truth_boxes[:, 0]
    gt_heights = ground_truth_boxes[:, 3] - ground_truth_boxes[:, 1]
    gt_center_x = ground_truth_boxes[:, 0] + 0.5 * gt_widths
    gt_center_y = ground_truth_boxes[:, 1] + 0.5 * gt_heights
    
    targets_dx = (gt_center_x - center_x) / widths
    targets_dy = (gt_center_y - center_y) / heights
    targets_dw = torch.log(gt_widths / widths)
    targets_dh = torch.log(gt_heights / heights)
    regression_targets = torch.stack((targets_dx, targets_dy, targets_dw, targets_dh), dim=1)
    return regression_targets


def apply_regression_pred_to_anchors_or_proposals(box_transform_pred, anchors_or_proposals):
    r"""
    Given the transformation parameter predictions for all
    input anchors or proposals, transform them accordingly
    to generate predicted proposals or predicted boxes
    :param box_transform_pred: (num_anchors_or_proposals, num_classes, 4)
    :param anchors_or_proposals: (num_anchors_or_proposals, 4)
    :return pred_boxes: (num_anchors_or_proposals, num_classes, 4)
    """
    #print(box_transform_pred)
    #print("Shape of box_transform_pred:", box_transform_pred.shape)
    #print("Shape of anchors_or_proposals:", anchors_or_proposals.shape)
    

    box_transform_pred = box_transform_pred.reshape(
        box_transform_pred.size(0), -1, 4)
    
    # Get cx, cy, w, h from x1,y1,x2,y2
    w = anchors_or_proposals[:, 2] - anchors_or_proposals[:, 0]
    h = anchors_or_proposals[:, 3] - anchors_or_proposals[:, 1]
    center_x = anchors_or_proposals[:, 0] + 0.5 * w
    center_y = anchors_or_proposals[:, 1] + 0.5 * h
    
    dx = box_transform_pred[..., 0]
    dy = box_transform_pred[..., 1]
    dw = box_transform_pred[..., 2]
    dh = box_transform_pred[..., 3]
    # dh -> (num_anchors_or_proposals, num_classes)
    
    # Prevent sending too large values into torch.exp()
    dw = torch.clamp(dw, max=math.log(1000.0 / 16))
    dh = torch.clamp(dh, max=math.log(1000.0 / 16))
    
    pred_center_x = dx * w[:, None] + center_x[:, None]
    pred_center_y = dy * h[:, None] + center_y[:, None]
    pred_w = torch.exp(dw) * w[:, None]
    pred_h = torch.exp(dh) * h[:, None]
    # pred_center_x -> (num_anchors_or_proposals, num_classes)
    
    pred_box_x1 = pred_center_x - 0.5 * pred_w
    pred_box_y1 = pred_center_y - 0.5 * pred_h
    pred_box_x2 = pred_center_x + 0.5 * pred_w
    pred_box_y2 = pred_center_y + 0.5 * pred_h
    
    pred_boxes = torch.stack((
        pred_box_x1,
        pred_box_y1,
        pred_box_x2,
        pred_box_y2),
        dim=2)
    # pred_boxes -> (num_anchors_or_proposals, num_classes, 4)
    return pred_boxes


def sample_positive_negative(labels, positive_count, total_count):
    # Sample positive and negative proposals
    positive = torch.where(labels >= 1)[0]
    negative = torch.where(labels == 0)[0]
    num_pos = positive_count
    num_pos = min(positive.numel(), num_pos)
    num_neg = total_count - num_pos
    num_neg = min(negative.numel(), num_neg)
    perm_positive_idxs = torch.randperm(positive.numel(),
                                        device=positive.device)[:num_pos]
    perm_negative_idxs = torch.randperm(negative.numel(),
                                        device=negative.device)[:num_neg]
    pos_idxs = positive[perm_positive_idxs]
    neg_idxs = negative[perm_negative_idxs]
    sampled_pos_idx_mask = torch.zeros_like(labels, dtype=torch.bool)
    sampled_neg_idx_mask = torch.zeros_like(labels, dtype=torch.bool)
    sampled_pos_idx_mask[pos_idxs] = True
    sampled_neg_idx_mask[neg_idxs] = True
    return sampled_neg_idx_mask, sampled_pos_idx_mask


def clamp_boxes_to_image_boundary(boxes, image_shape):
    boxes_x1 = boxes[..., 0]
    boxes_y1 = boxes[..., 1]
    boxes_x2 = boxes[..., 2]
    boxes_y2 = boxes[..., 3]
    height, width = image_shape[-2:]
    boxes_x1 = boxes_x1.clamp(min=0, max=width)
    boxes_x2 = boxes_x2.clamp(min=0, max=width)
    boxes_y1 = boxes_y1.clamp(min=0, max=height)
    boxes_y2 = boxes_y2.clamp(min=0, max=height)
    boxes = torch.cat((
        boxes_x1[..., None],
        boxes_y1[..., None],
        boxes_x2[..., None],
        boxes_y2[..., None]),
        dim=-1)
    return boxes


def transform_boxes_to_original_size(boxes, new_size, original_size):
    r"""
    Boxes are for resized image (min_size=600, max_size=1000).
    This method converts the boxes to whatever dimensions
    the image was before resizing
    :param boxes:
    :param new_size:
    :param original_size:
    :return:
    """
    ratios = [
        torch.tensor(s_orig, dtype=torch.float32, device=boxes.device)
        / torch.tensor(s, dtype=torch.float32, device=boxes.device)
        for s, s_orig in zip(new_size, original_size)
    ]
    ratio_height, ratio_width = ratios
    xmin, ymin, xmax, ymax = boxes.unbind(1)
    xmin = xmin * ratio_width
    xmax = xmax * ratio_width
    ymin = ymin * ratio_height
    ymax = ymax * ratio_height
    return torch.stack((xmin, ymin, xmax, ymax), dim=1)


class RegionProposalNetwork(nn.Module):
    r"""
    RPN with following layers on the feature map
        1. 3x3 conv layer followed by Relu
        2. 1x1 classification conv with num_anchors(num_scales x num_aspect_ratios) output channels
        3. 1x1 classification conv with 4 x num_anchors output channels

    Classification is done via one value indicating probability of foreground
    with sigmoid applied during inference
    """
    
    def __init__(self, in_channels, scales, aspect_ratios, model_config):
        super(RegionProposalNetwork, self).__init__()
        self.scales = scales
        self.low_iou_threshold = model_config['rpn_bg_threshold']
        self.high_iou_threshold = model_config['rpn_fg_threshold']
        self.rpn_nms_threshold = model_config['rpn_nms_threshold']
        self.rpn_batch_size = model_config['rpn_batch_size']
        self.rpn_pos_count = int(model_config['rpn_pos_fraction'] * self.rpn_batch_size)
        self.rpn_topk = model_config['rpn_train_topk'] if self.training else model_config['rpn_test_topk']
        self.rpn_prenms_topk = model_config['rpn_train_prenms_topk'] if self.training \
            else model_config['rpn_test_prenms_topk']
        self.aspect_ratios = aspect_ratios
        self.num_anchors = len(self.scales) * len(self.aspect_ratios)
        
        # 3x3 conv layer
        self.rpn_conv = nn.Conv2d(in_channels, in_channels, kernel_size=3, stride=1, padding=1)
        
        # 1x1 classification conv layer
        self.cls_layer = nn.Conv2d(in_channels, self.num_anchors, kernel_size=1, stride=1)
        
        # 1x1 regression
        self.bbox_reg_layer = nn.Conv2d(in_channels, self.num_anchors * 4, kernel_size=1, stride=1)
        
        for layer in [self.rpn_conv, self.cls_layer, self.bbox_reg_layer]:
            torch.nn.init.normal_(layer.weight, std=0.01)
            torch.nn.init.constant_(layer.bias, 0)
    
    def generate_anchors(self, image, feat):
        r"""
        Method to generate anchors. First we generate one set of zero-centred anchors
        using the scales and aspect ratios provided.
        We then generate shift values in x,y axis for all featuremap locations.
        The single zero centred anchors generated are replicated and shifted accordingly
        to generate anchors for all feature map locations.
        Note that these anchors are generated such that their centre is top left corner of the
        feature map cell rather than the centre of the feature map cell.
        :param image: (N, C, H, W) tensor
        :param feat: (N, C_feat, H_feat, W_feat) tensor
        :return: anchor boxes of shape (H_feat * W_feat * num_anchors_per_location, 4)
        """
        grid_h, grid_w = feat.shape[-2:]
        image_h, image_w = image.shape[-2:]
        
        # For the vgg16 case stride would be 16 for both h and w
        stride_h = torch.tensor(image_h // grid_h, dtype=torch.int64, device=feat.device)
        stride_w = torch.tensor(image_w // grid_w, dtype=torch.int64, device=feat.device)
        
        scales = torch.as_tensor(self.scales, dtype=feat.dtype, device=feat.device)
        aspect_ratios = torch.as_tensor(self.aspect_ratios, dtype=feat.dtype, device=feat.device)
        
        # Assuming anchors of scale 128 sq pixels
        # For 1:1 it would be (128, 128) -> area=16384
        # For 2:1 it would be (181.02, 90.51) -> area=16384
        # For 1:2 it would be (90.51, 181.02) -> area=16384
        
        # The below code ensures h/w = aspect_ratios and h*w=1
        h_ratios = torch.sqrt(aspect_ratios)
        w_ratios = 1 / h_ratios
        
        # Now we will just multiply h and w with scale(example 128)
        # to make h*w = 128 sq pixels and h/w = aspect_ratios
        # This gives us the widths and heights of all anchors
        # which we need to replicate at all locations
        ws = (w_ratios[:, None] * scales[None, :]).view(-1)
        hs = (h_ratios[:, None] * scales[None, :]).view(-1)
        
        # Now we make all anchors zero centred
        # So x1, y1, x2, y2 = -w/2, -h/2, w/2, h/2
        base_anchors = torch.stack([-ws, -hs, ws, hs], dim=1) / 2
        base_anchors = base_anchors.round()
        
        # Get the shifts in x axis (0, 1,..., W_feat-1) * stride_w
        shifts_x = torch.arange(0, grid_w, dtype=torch.int32, device=feat.device) * stride_w

        # Get the shifts in x axis (0, 1,..., H_feat-1) * stride_h
        shifts_y = torch.arange(0, grid_h, dtype=torch.int32, device=feat.device) * stride_h
        
        # Create a grid using these shifts
        shifts_y, shifts_x = torch.meshgrid(shifts_y, shifts_x, indexing="ij")
        # shifts_x -> (H_feat, W_feat)
        # shifts_y -> (H_feat, W_feat)
        
        shifts_x = shifts_x.reshape(-1)
        shifts_y = shifts_y.reshape(-1)
        # Setting shifts for x1 and x2(same as shifts_x) and y1 and y2(same as shifts_y)
        shifts = torch.stack((shifts_x, shifts_y, shifts_x, shifts_y), dim=1)
        # shifts -> (H_feat * W_feat, 4)
        
        # base_anchors -> (num_anchors_per_location, 4)
        # shifts -> (H_feat * W_feat, 4)
        # Add these shifts to each of the base anchors
        anchors = (shifts.view(-1, 1, 4) + base_anchors.view(1, -1, 4))
        # anchors -> (H_feat * W_feat, num_anchors_per_location, 4)
        anchors = anchors.reshape(-1, 4)
        # anchors -> (H_feat * W_feat * num_anchors_per_location, 4)
        return anchors
    
    def assign_targets_to_anchors(self, anchors, gt_boxes):
        r"""
        For each anchor assign a ground truth box based on the IOU.
        Also creates classification labels to be used for training
        label=1 for anchors where maximum IOU with a gtbox > high_iou_threshold
        label=0 for anchors where maximum IOU with a gtbox < low_iou_threshold
        label=-1 for anchors where maximum IOU with a gtbox between (low_iou_threshold, high_iou_threshold)
        :param anchors: (num_anchors_in_image, 4) all anchor boxes
        :param gt_boxes: (num_gt_boxes_in_image, 4) all ground truth boxes
        :return:
            label: (num_anchors_in_image) {-1/0/1}
            matched_gt_boxes: (num_anchors_in_image, 4) coordinates of assigned gt_box to each anchor
                Even background/to_be_ignored anchors will be assigned some ground truth box.
                It's fine, we will use label to differentiate those instances later
        """
        
        # Get (gt_boxes, num_anchors_in_image) IOU matrix
        iou_matrix = get_iou(gt_boxes, anchors)
        
        # For each anchor get the gt box index with maximum overlap
        best_match_iou, best_match_gt_idx = iou_matrix.max(dim=0)
        # best_match_gt_idx -> (num_anchors_in_image)
        
        # This copy of best_match_gt_idx will be needed later to
        # add low quality matches
        best_match_gt_idx_pre_thresholding = best_match_gt_idx.clone()
        
        # Based on threshold, update the values of best_match_gt_idx
        # For anchors with highest IOU < low_threshold update to be -1
        # For anchors with highest IOU between low_threshold & high threshold update to be -2
        below_low_threshold = best_match_iou < self.low_iou_threshold
        between_thresholds = (best_match_iou >= self.low_iou_threshold) & (best_match_iou < self.high_iou_threshold)
        best_match_gt_idx[below_low_threshold] = -1
        best_match_gt_idx[between_thresholds] = -2
        
        # Add low quality anchor boxes, if for a given ground truth box, these are the ones
        # that have highest IOU with that gt box
        
        # For each gt box, get the maximum IOU value amongst all anchors
        best_anchor_iou_for_gt, _ = iou_matrix.max(dim=1)
        # best_anchor_iou_for_gt -> (num_gt_boxes_in_image)
        
        # For each gt box get those anchors
        # which have this same IOU as present in best_anchor_iou_for_gt
        # This is to ensure if 10 anchors all have the same IOU value,
        # which is equal to the highest IOU that this gt box has with any anchor
        # then we get all these 10 anchors
        gt_pred_pair_with_highest_iou = torch.where(iou_matrix == best_anchor_iou_for_gt[:, None])
        # gt_pred_pair_with_highest_iou -> [0, 0, 0, 1, 1, 1], [8896,  8905,  8914, 10472, 10805, 11138]
        # This means that anchors at the first 3 indexes have an IOU with gt box at index 0
        # which is equal to the highest IOU that this gt box has with ANY anchor
        # Similarly anchor at last three indexes(10472, 10805, 11138) have an IOU with gt box at index 1
        # which is equal to the highest IOU that this gt box has with ANY anchor
        # These 6 anchor indexes will also be added as positive anchors
        
        # Get all the anchors indexes to update
        pred_inds_to_update = gt_pred_pair_with_highest_iou[1]
        
        # Update the matched gt index for all these anchors with whatever was the best gt box
        # prior to thresholding
        best_match_gt_idx[pred_inds_to_update] = best_match_gt_idx_pre_thresholding[pred_inds_to_update]
        
        # best_match_gt_idx is either a valid index for all anchors or -1(background) or -2(to be ignored)
        # Clamp this so that the best_match_gt_idx is a valid non-negative index
        # At this moment the -1 and -2 labelled anchors will be mapped to the 0th gt box
        matched_gt_boxes = gt_boxes[best_match_gt_idx.clamp(min=0)]
        
        # Set all foreground anchor labels as 1
        labels = best_match_gt_idx >= 0
        labels = labels.to(dtype=torch.float32)
        
        # Set all background anchor labels as 0
        background_anchors = best_match_gt_idx == -1
        labels[background_anchors] = 0.0
        
        # Set all to be ignored anchor labels as -1
        ignored_anchors = best_match_gt_idx == -2
        labels[ignored_anchors] = -1.0
        # Later for classification we will only pick labels which have > 0 label
        
        return labels, matched_gt_boxes

    def filter_proposals(self, proposals, cls_scores, image_shape):
        r"""
        This method does three kinds of filtering/modifications
        1. Pre NMS topK filtering
        2. Make proposals valid by clamping coordinates(0, width/height)
        2. Small Boxes filtering based on width and height
        3. NMS
        4. Post NMS topK filtering
        :param proposals: (num_anchors_in_image, 4)
        :param cls_scores: (num_anchors_in_image, 4) these are cls logits
        :param image_shape: resized image shape needed to clip proposals to image boundary
        :return: proposals and cls_scores: (num_filtered_proposals, 4) and (num_filtered_proposals)
        """
        # Pre NMS Filtering
        cls_scores = cls_scores.reshape(-1)
        cls_scores = torch.sigmoid(cls_scores)
        _, top_n_idx = cls_scores.topk(min(self.rpn_prenms_topk, len(cls_scores)))
        
        cls_scores = cls_scores[top_n_idx]
        proposals = proposals[top_n_idx]
        ##################
        
        # Clamp boxes to image boundary
        proposals = clamp_boxes_to_image_boundary(proposals, image_shape)
        ####################
        
        # Small boxes based on width and height filtering
        min_size = 16
        ws, hs = proposals[:, 2] - proposals[:, 0], proposals[:, 3] - proposals[:, 1]
        keep = (ws >= min_size) & (hs >= min_size)
        keep = torch.where(keep)[0]
        proposals = proposals[keep]
        cls_scores = cls_scores[keep]
        ####################
        
        # NMS based on objectness scores
        keep_mask = torch.zeros_like(cls_scores, dtype=torch.bool)
        keep_indices = torch.ops.torchvision.nms(proposals, cls_scores, self.rpn_nms_threshold)
        keep_mask[keep_indices] = True
        keep_indices = torch.where(keep_mask)[0]
        # Sort by objectness
        post_nms_keep_indices = keep_indices[cls_scores[keep_indices].sort(descending=True)[1]]
        
        # Post NMS topk filtering
        proposals, cls_scores = (proposals[post_nms_keep_indices[:self.rpn_topk]],
                                 cls_scores[post_nms_keep_indices[:self.rpn_topk]])
        
        return proposals, cls_scores
    
    def forward(self, image, feat, target=None):
        r"""
        Main method for RPN does the following:
        1. Call RPN specific conv layers to generate classification and
            bbox transformation predictions for anchors
        2. Generate anchors for entire image
        3. Transform generated anchors based on predicted bbox transformation to generate proposals
        4. Filter proposals
        5. For training additionally we do the following:
            a. Assign target ground truth labels and boxes to each anchors
            b. Sample positive and negative anchors
            c. Compute classification loss using sampled pos/neg anchors
            d. Compute Localization loss using sampled pos anchors
        :param image:
        :param feat:
        :param target:
        :return:
        """
        # Call RPN layers
        rpn_feat = nn.ReLU()(self.rpn_conv(feat))
        cls_scores = self.cls_layer(rpn_feat)
        box_transform_pred = self.bbox_reg_layer(rpn_feat)

        # Generate anchors
        anchors = self.generate_anchors(image, feat)
        
        # Reshape classification scores to be (Batch Size * H_feat * W_feat * Number of Anchors Per Location, 1)
        # cls_score -> (Batch_Size, Number of Anchors per location, H_feat, W_feat)
        number_of_anchors_per_location = cls_scores.size(1)
        cls_scores = cls_scores.permute(0, 2, 3, 1)
        cls_scores = cls_scores.reshape(-1, 1)
        # cls_score -> (Batch_Size*H_feat*W_feat*Number of Anchors per location, 1)
        
        # Reshape bbox predictions to be (Batch Size * H_feat * W_feat * Number of Anchors Per Location, 4)
        # box_transform_pred -> (Batch_Size, Number of Anchors per location*4, H_feat, W_feat)
        #print("BOX SHAPE")
        #print(box_transform_pred)
        box_transform_pred = box_transform_pred.view(
            box_transform_pred.size(0),
            number_of_anchors_per_location,
            4,
            rpn_feat.shape[-2],
            rpn_feat.shape[-1])
        box_transform_pred = box_transform_pred.permute(0, 3, 4, 1, 2)
        box_transform_pred = box_transform_pred.reshape(-1, 4)
        # box_transform_pred -> (Batch_Size*H_feat*W_feat*Number of Anchors per location, 4)
        
        # Transform generated anchors according to box transformation prediction
        proposals = apply_regression_pred_to_anchors_or_proposals(
            box_transform_pred.detach().reshape(-1, 1, 4),
            anchors)
        proposals = proposals.reshape(proposals.size(0), 4)
        ######################
        
        proposals, scores = self.filter_proposals(proposals, cls_scores.detach(), image.shape)
        rpn_output = {
            'proposals': proposals,
            'scores': scores
        }
        if not self.training or target is None:
            # If we are not training no need to do anything
            return rpn_output
        else:
            # Assign gt box and label for each anchor
            labels_for_anchors, matched_gt_boxes_for_anchors = self.assign_targets_to_anchors(
                anchors,
                target['bboxes'][0])
            
            # Based on gt assignment above, get regression target for the anchors
            # matched_gt_boxes_for_anchors -> (Number of anchors in image, 4)
            # anchors -> (Number of anchors in image, 4)
            regression_targets = boxes_to_transformation_targets(matched_gt_boxes_for_anchors, anchors)
            
            ####### Sampling positive and negative anchors ####
            # Our labels were {fg:1, bg:0, to_be_ignored:-1}
            sampled_neg_idx_mask, sampled_pos_idx_mask = sample_positive_negative(
                labels_for_anchors,
                positive_count=self.rpn_pos_count,
                total_count=self.rpn_batch_size)
            
            sampled_idxs = torch.where(sampled_pos_idx_mask | sampled_neg_idx_mask)[0]
            
            localization_loss = (
                    torch.nn.functional.smooth_l1_loss(
                        box_transform_pred[sampled_pos_idx_mask],
                        regression_targets[sampled_pos_idx_mask],
                        beta=1 / 9,
                        reduction="sum",
                    )
                    / (sampled_idxs.numel())
            ) 

            cls_loss = torch.nn.functional.binary_cross_entropy_with_logits(cls_scores[sampled_idxs].flatten(),
                                                                            labels_for_anchors[sampled_idxs].flatten())

            rpn_output['rpn_classification_loss'] = cls_loss
            rpn_output['rpn_localization_loss'] = localization_loss
            return rpn_output


class ROIHead(nn.Module):
    r"""
    ROI head on top of ROI pooling layer for generating
    classification and box transformation predictions
    We have two fc layers followed by a classification fc layer
    and a bbox regression fc layer
    """
    
    def __init__(self, model_config, num_classes, in_channels):
        super(ROIHead, self).__init__()
        self.num_classes = num_classes
        self.roi_batch_size = model_config['roi_batch_size']
        self.roi_pos_count = int(model_config['roi_pos_fraction'] * self.roi_batch_size)
        self.iou_threshold = model_config['roi_iou_threshold']
        self.low_bg_iou = model_config['roi_low_bg_iou']
        self.nms_threshold = model_config['roi_nms_threshold']
        self.topK_detections = model_config['roi_topk_detections']
        self.low_score_threshold = model_config['roi_score_threshold']
        self.pool_size = model_config['roi_pool_size']
        self.fc_inner_dim = model_config['fc_inner_dim']
        
        self.fc6 = nn.Linear(in_channels * self.pool_size * self.pool_size, self.fc_inner_dim)
        self.fc7 = nn.Linear(self.fc_inner_dim, self.fc_inner_dim)
        self.cls_layer = nn.Linear(self.fc_inner_dim, self.num_classes)
        self.bbox_reg_layer = nn.Linear(self.fc_inner_dim, self.num_classes * 4)
        
        torch.nn.init.normal_(self.cls_layer.weight, std=0.01)
        torch.nn.init.constant_(self.cls_layer.bias, 0)

        torch.nn.init.normal_(self.bbox_reg_layer.weight, std=0.001)
        torch.nn.init.constant_(self.bbox_reg_layer.bias, 0)
    
    def assign_target_to_proposals(self, proposals, gt_boxes, gt_labels):
        r"""
        Given a set of proposals and ground truth boxes and their respective labels.
        Use IOU to assign these proposals to some gt box or background
        :param proposals: (number_of_proposals, 4)
        :param gt_boxes: (number_of_gt_boxes, 4)
        :param gt_labels: (number_of_gt_boxes)
        :return:
            labels: (number_of_proposals)
            matched_gt_boxes: (number_of_proposals, 4)
        """
        # Get IOU Matrix between gt boxes and proposals
        iou_matrix = get_iou(gt_boxes, proposals)
        # For each gt box proposal find best matching gt box
        best_match_iou, best_match_gt_idx = iou_matrix.max(dim=0)
        background_proposals = (best_match_iou < self.iou_threshold) & (best_match_iou >= self.low_bg_iou)
        ignored_proposals = best_match_iou < self.low_bg_iou
        
        # Update best match of low IOU proposals to -1
        best_match_gt_idx[background_proposals] = -1
        best_match_gt_idx[ignored_proposals] = -2
        
        # Get best marching gt boxes for ALL proposals
        # Even background proposals would have a gt box assigned to it
        # Label will be used to ignore them later
        matched_gt_boxes_for_proposals = gt_boxes[best_match_gt_idx.clamp(min=0)]
        
        # Get class label for all proposals according to matching gt boxes
        labels = gt_labels[best_match_gt_idx.clamp(min=0)]
        labels = labels.to(dtype=torch.int64)
        
        # Update background proposals to be of label 0(background)
        labels[background_proposals] = 0
        
        # Set all to be ignored anchor labels as -1(will be ignored)
        labels[ignored_proposals] = -1
        
        return labels, matched_gt_boxes_for_proposals
    
    def forward(self, feat, proposals, image_shape, target):
        r"""
        Main method for ROI head that does the following:
        1. If training assign target boxes and labels to all proposals
        2. If training sample positive and negative proposals
        3. If training get bbox transformation targets for all proposals based on assignments
        4. Get ROI Pooled features for all proposals
        5. Call fc6, fc7 and classification and bbox transformation fc layers
        6. Compute classification and localization loss

        :param feat:
        :param proposals:
        :param image_shape:
        :param target:
        :return:
        """
        if self.training and target is not None:
            # Add ground truth to proposals
            proposals = torch.cat([proposals, target['bboxes'][0]], dim=0)
            
            gt_boxes = target['bboxes'][0]
            gt_labels = target['labels'][0]
            
            labels, matched_gt_boxes_for_proposals = self.assign_target_to_proposals(proposals, gt_boxes, gt_labels)
            
            sampled_neg_idx_mask, sampled_pos_idx_mask = sample_positive_negative(labels,
                                                                                  positive_count=self.roi_pos_count,
                                                                                  total_count=self.roi_batch_size)
            
            sampled_idxs = torch.where(sampled_pos_idx_mask | sampled_neg_idx_mask)[0]
            
            # Keep only sampled proposals
            proposals = proposals[sampled_idxs]
            labels = labels[sampled_idxs]
            matched_gt_boxes_for_proposals = matched_gt_boxes_for_proposals[sampled_idxs]
            regression_targets = boxes_to_transformation_targets(matched_gt_boxes_for_proposals, proposals)
            # regression_targets -> (sampled_training_proposals, 4)
            # matched_gt_boxes_for_proposals -> (sampled_training_proposals, 4)
        
        # Get desired scale to pass to roi pooling function
        # For vgg16 case this would be 1/16 (0.0625)
        size = feat.shape[-2:]
        possible_scales = []
        for s1, s2 in zip(size, image_shape):
            approx_scale = float(s1) / float(s2)
            scale = 2 ** float(torch.tensor(approx_scale).log2().round())
            possible_scales.append(scale)
        assert possible_scales[0] == possible_scales[1]
        
        # ROI pooling and call all layers for prediction
        proposal_roi_pool_feats = torchvision.ops.roi_pool(feat, [proposals],
                                                           output_size=self.pool_size,
                                                           spatial_scale=possible_scales[0])
        proposal_roi_pool_feats = proposal_roi_pool_feats.flatten(start_dim=1)
        box_fc_6 = torch.nn.functional.relu(self.fc6(proposal_roi_pool_feats))
        box_fc_7 = torch.nn.functional.relu(self.fc7(box_fc_6))
        cls_scores = self.cls_layer(box_fc_7)
        box_transform_pred = self.bbox_reg_layer(box_fc_7)
        # cls_scores -> (proposals, num_classes)
        # box_transform_pred -> (proposals, num_classes * 4)
        ##############################################

        #print("Shape of cls_scores: roi head", cls_scores.shape)
        #print("Shape of box_transform_pred roi head :", box_transform_pred.shape)
            
        num_boxes, num_classes = cls_scores.shape
        box_transform_pred = box_transform_pred.reshape(num_boxes, num_classes, 4)
        frcnn_output = {}
        if self.training and target is not None:
            classification_loss = torch.nn.functional.cross_entropy(cls_scores, labels)
            
            # Compute localization loss only for non-background labelled proposals
            fg_proposals_idxs = torch.where(labels > 0)[0]
            # Get class labels for these positive proposals
            fg_cls_labels = labels[fg_proposals_idxs]
            
            localization_loss = torch.nn.functional.smooth_l1_loss(
                box_transform_pred[fg_proposals_idxs, fg_cls_labels],
                regression_targets[fg_proposals_idxs],
                beta=1/9,
                reduction="sum",
            )
            localization_loss = localization_loss / labels.numel()
            frcnn_output['frcnn_classification_loss'] = classification_loss
            frcnn_output['frcnn_localization_loss'] = localization_loss
        
        if self.training:
            return frcnn_output
        else:
            device = cls_scores.device
            # Apply transformation predictions to proposals
            pred_boxes = apply_regression_pred_to_anchors_or_proposals(box_transform_pred, proposals)
            pred_scores = torch.nn.functional.softmax(cls_scores, dim=-1)
            
            # Clamp box to image boundary
            pred_boxes = clamp_boxes_to_image_boundary(pred_boxes, image_shape)
            
            # create labels for each prediction
            pred_labels = torch.arange(num_classes, device=device)
            pred_labels = pred_labels.view(1, -1).expand_as(pred_scores)
            
            # remove predictions with the background label
            pred_boxes = pred_boxes[:, 1:]
            pred_scores = pred_scores[:, 1:]
            pred_labels = pred_labels[:, 1:]
            
            # pred_boxes -> (number_proposals, num_classes-1, 4)
            # pred_scores -> (number_proposals, num_classes-1)
            # pred_labels -> (number_proposals, num_classes-1)
            
            # batch everything, by making every class prediction be a separate instance
            pred_boxes = pred_boxes.reshape(-1, 4)
            pred_scores = pred_scores.reshape(-1)
            pred_labels = pred_labels.reshape(-1)
            
            pred_boxes, pred_labels, pred_scores = self.filter_predictions(pred_boxes, pred_labels, pred_scores)
            frcnn_output['boxes'] = pred_boxes
            frcnn_output['scores'] = pred_scores
            frcnn_output['labels'] = pred_labels
            return frcnn_output
    
    def filter_predictions(self, pred_boxes, pred_labels, pred_scores):
        r"""
        Method to filter predictions by applying the following in order:
        1. Filter low scoring boxes
        2. Remove small size boxes∂
        3. NMS for each class separately
        4. Keep only topK detections
        :param pred_boxes:
        :param pred_labels:
        :param pred_scores:
        :return:
        """
        # remove low scoring boxes
        keep = torch.where(pred_scores > self.low_score_threshold)[0]
        pred_boxes, pred_scores, pred_labels = pred_boxes[keep], pred_scores[keep], pred_labels[keep]
        
        # Remove small boxes
        min_size = 8
        ws, hs = pred_boxes[:, 2] - pred_boxes[:, 0], pred_boxes[:, 3] - pred_boxes[:, 1]
        keep = (ws >= min_size) & (hs >= min_size)
        keep = torch.where(keep)[0]
        pred_boxes, pred_scores, pred_labels = pred_boxes[keep], pred_scores[keep], pred_labels[keep]
        
        # Class wise nms
        keep_mask = torch.zeros_like(pred_scores, dtype=torch.bool)
        for class_id in torch.unique(pred_labels):
            curr_indices = torch.where(pred_labels == class_id)[0]
            curr_keep_indices = torch.ops.torchvision.nms(pred_boxes[curr_indices],
                                                          pred_scores[curr_indices],
                                                          self.nms_threshold)
            keep_mask[curr_indices[curr_keep_indices]] = True
        keep_indices = torch.where(keep_mask)[0]
        post_nms_keep_indices = keep_indices[pred_scores[keep_indices].sort(descending=True)[1]]
        keep = post_nms_keep_indices[:self.topK_detections]
        pred_boxes, pred_scores, pred_labels = pred_boxes[keep], pred_scores[keep], pred_labels[keep]
        return pred_boxes, pred_labels, pred_scores

def add_channel_to_vgg16(num_channels=4,pretrained=True):
    vgg16 = torchvision.models.vgg16(pretrained)
    first_conv_layer = vgg16.features[0]
    new_conv_layer = nn.Conv2d(
        in_channels=num_channels,
        out_channels=first_conv_layer.out_channels,
        kernel_size=first_conv_layer.kernel_size,
        stride=first_conv_layer.stride,
        padding=first_conv_layer.padding,
        bias=first_conv_layer.bias is not None
    )
    # Copy the weights from the original layer to the new layer
    with torch.no_grad():
        new_conv_layer.weight[:, :3] = first_conv_layer.weight
        if num_channels > 3:
            # Initialize the weights for the additional channel(s)
            new_conv_layer.weight[:, 3:] = torch.randn_like(torch.mean(first_conv_layer.weight, dim=1, keepdim=True))
        
        if first_conv_layer.bias is not None:
            new_conv_layer.bias = first_conv_layer.bias
    
    vgg16.features[0] = new_conv_layer
    
    return vgg16

class FasterRCNN(nn.Module):
    def __init__(self, model_config, num_classes):
        super(FasterRCNN, self).__init__()
        self.model_config = model_config
<<<<<<< HEAD
        
        #vgg16 = torchvision.models.vgg16(pretrained=False)
        vgg16 = add_channel_to_vgg16(num_channels=4,)
=======
        pretrained=True
        vgg16 = torchvision.models.vgg16(pretrained=pretrained)
>>>>>>> d15377e9
        self.backbone = vgg16.features[:-1]
        self.rpn = RegionProposalNetwork(model_config['backbone_out_channels'],
                                         scales=model_config['scales'],
                                         aspect_ratios=model_config['aspect_ratios'],
                                         model_config=model_config)
        self.roi_head = ROIHead(model_config, num_classes, in_channels=model_config['backbone_out_channels'])
        """
<<<<<<< HEAD
        for layer in self.backbone[:10]:
            for p in layer.parameters():
                p.requires_grad = False2
        """
        self.image_mean = [0.485, 0.456, 0.406, 25.0]
        self.image_std = [0.229, 0.224, 0.225,10.0]
=======
        if pretrained: 
            for layer in self.backbone[:10]:
                for p in layer.parameters():
                    p.requires_grad = False
        
        """
        self.image_mean = [0.485, 0.456, 0.406]
        self.image_std = [0.229, 0.224, 0.225]
>>>>>>> d15377e9
        self.min_size = model_config['min_im_size']
        self.max_size = model_config['max_im_size']
    
    def normalize_resize_image_and_boxes(self, image, bboxes):
        dtype, device = image.dtype, image.device
        
        # Normalize
        #mean = torch.as_tensor(self.image_mean[:3], dtype=dtype, device=device)
        #std = torch.as_tensor(self.image_std[:3], dtype=dtype, device=device)
    
        # Apply normalization to the first 3 channels only
        #image[0:3] = (image[0:3] - mean[:, None, None]) / std[:, None, None]
        #############
        
        # Resize to 1000x600 such that lowest size dimension is scaled upto 600
        # but larger dimension is not more than 1000
        # So compute scale factor for both and scale is minimum of these two
        h, w = image.shape[-2:]
        im_shape = torch.tensor(image.shape[-2:])
        min_size = torch.min(im_shape).to(dtype=torch.float32)
        max_size = torch.max(im_shape).to(dtype=torch.float32)
        scale = torch.min(float(self.min_size) / min_size, float(self.max_size) / max_size)
        scale_factor = scale.item()
        
        # Resize image based on scale computed
        image = torch.nn.functional.interpolate(
            image,
            size=None,
            scale_factor=scale_factor,
            mode="bilinear",
            recompute_scale_factor=True,
            align_corners=False,
        )

        if bboxes is not None:
            # Resize boxes by
            ratios = [
                torch.tensor(s, dtype=torch.float32, device=bboxes.device)
                / torch.tensor(s_orig, dtype=torch.float32, device=bboxes.device)
                for s, s_orig in zip(image.shape[-2:], (h, w))
            ]
            ratio_height, ratio_width = ratios
            xmin, ymin, xmax, ymax = bboxes.unbind(2)
            xmin = xmin * ratio_width
            xmax = xmax * ratio_width
            ymin = ymin * ratio_height
            ymax = ymax * ratio_height
            bboxes = torch.stack((xmin, ymin, xmax, ymax), dim=2)
        return image, bboxes
    
    def forward(self, image, target=None):
        old_shape = image.shape[-2:]
        if self.training:
            # Normalize and resize boxes
            image, bboxes = self.normalize_resize_image_and_boxes(image, target['bboxes'])
            target['bboxes'] = bboxes
        else:
            image, _ = self.normalize_resize_image_and_boxes(image, None)
        
        # Call backbone
        feat = self.backbone(image)
        
        # Call RPN and get proposals
        rpn_output = self.rpn(image, feat, target)
        proposals = rpn_output['proposals']
        
        #print("Shape of proposals forward fasterrcnn:", proposals.shape)
        #print("Number of proposals forward fasterrcnn:", proposals.size(0))
        # Call ROI head and convert proposals to boxes
        try: 
            frcnn_output = self.roi_head(feat, proposals, image.shape[-2:], target)
        except:
           
           print("proposal",proposals)   
           print("proposal shape",proposals.shape)
           print( "feat",feat.shape)
           print("image",image.shape)
           print("image.fname",image)
           print(target)
        frcnn_output = self.roi_head(feat, proposals, image.shape[-2:], target)
        if not self.training:
            # Transform boxes to original image dimensions called only during inference
            frcnn_output['boxes'] = transform_boxes_to_original_size(frcnn_output['boxes'],
                                                                     image.shape[-2:],
                                                                     old_shape)
        return rpn_output, frcnn_output



<|MERGE_RESOLUTION|>--- conflicted
+++ resolved
@@ -778,14 +778,9 @@
     def __init__(self, model_config, num_classes):
         super(FasterRCNN, self).__init__()
         self.model_config = model_config
-<<<<<<< HEAD
         
         #vgg16 = torchvision.models.vgg16(pretrained=False)
         vgg16 = add_channel_to_vgg16(num_channels=4,)
-=======
-        pretrained=True
-        vgg16 = torchvision.models.vgg16(pretrained=pretrained)
->>>>>>> d15377e9
         self.backbone = vgg16.features[:-1]
         self.rpn = RegionProposalNetwork(model_config['backbone_out_channels'],
                                          scales=model_config['scales'],
@@ -793,23 +788,12 @@
                                          model_config=model_config)
         self.roi_head = ROIHead(model_config, num_classes, in_channels=model_config['backbone_out_channels'])
         """
-<<<<<<< HEAD
         for layer in self.backbone[:10]:
             for p in layer.parameters():
                 p.requires_grad = False2
         """
         self.image_mean = [0.485, 0.456, 0.406, 25.0]
         self.image_std = [0.229, 0.224, 0.225,10.0]
-=======
-        if pretrained: 
-            for layer in self.backbone[:10]:
-                for p in layer.parameters():
-                    p.requires_grad = False
-        
-        """
-        self.image_mean = [0.485, 0.456, 0.406]
-        self.image_std = [0.229, 0.224, 0.225]
->>>>>>> d15377e9
         self.min_size = model_config['min_im_size']
         self.max_size = model_config['max_im_size']
     
