import torch
import numpy as np
import cv2
import argparse
import random
import os
import yaml
from tqdm import tqdm
from model.faster_rcnn import FasterRCNN
from dataset.voc import VOCDataset
from torch.utils.data.dataloader import DataLoader

device = torch.device('cuda' if torch.cuda.is_available() else 'cpu')


def get_iou(det, gt):
    det_x1, det_y1, det_x2, det_y2 = det
    gt_x1, gt_y1, gt_x2, gt_y2 = gt
    
    x_left = max(det_x1, gt_x1)
    y_top = max(det_y1, gt_y1)
    x_right = min(det_x2, gt_x2)
    y_bottom = min(det_y2, gt_y2)
    
    if x_right < x_left or y_bottom < y_top:
        return 0.0
    
    area_intersection = (x_right - x_left) * (y_bottom - y_top)
    det_area = (det_x2 - det_x1) * (det_y2 - det_y1)
    gt_area = (gt_x2 - gt_x1) * (gt_y2 - gt_y1)
    area_union = float(det_area + gt_area - area_intersection + 1E-6)
    iou = area_intersection / area_union
    return iou


def compute_map(det_boxes, gt_boxes, iou_threshold=0.5, method='area'):
    # det_boxes = [
    #   {
    #       'person' : [[x1, y1, x2, y2, score], ...],
    #       'car' : [[x1, y1, x2, y2, score], ...]
    #   }
    #   {det_boxes_img_2},
    #   ...
    #   {det_boxes_img_N},
    # ]
    #
    # gt_boxes = [
    #   {
    #       'person' : [[x1, y1, x2, y2], ...],
    #       'car' : [[x1, y1, x2, y2], ...]
    #   },
    #   {gt_boxes_img_2},
    #   ...
    #   {gt_boxes_img_N},
    # ]
    
    gt_labels = {cls_key for im_gt in gt_boxes for cls_key in im_gt.keys()}
    gt_labels = sorted(gt_labels)
    all_aps = {}
    # average precisions for ALL classes
    aps = []
    for idx, label in enumerate(gt_labels):
        # Get detection predictions of this class
        cls_dets = [
            [im_idx, im_dets_label] for im_idx, im_dets in enumerate(det_boxes)
            if label in im_dets for im_dets_label in im_dets[label]
        ]
        
        # cls_dets = [
        #   (0, [x1_0, y1_0, x2_0, y2_0, score_0]),
        #   ...
        #   (0, [x1_M, y1_M, x2_M, y2_M, score_M]),
        #   (1, [x1_0, y1_0, x2_0, y2_0, score_0]),
        #   ...
        #   (1, [x1_N, y1_N, x2_N, y2_N, score_N]),
        #   ...
        # ]
        
        # Sort them by confidence score
        cls_dets = sorted(cls_dets, key=lambda k: -k[1][-1])
        
        # For tracking which gt boxes of this class have already been matched
        gt_matched = [[False for _ in im_gts[label]] for im_gts in gt_boxes]
        # Number of gt boxes for this class for recall calculation
        num_gts = sum([len(im_gts[label]) for im_gts in gt_boxes])
        tp = [0] * len(cls_dets)
        fp = [0] * len(cls_dets)
        
        # For each prediction
        for det_idx, (im_idx, det_pred) in enumerate(cls_dets):
            # Get gt boxes for this image and this label
            im_gts = gt_boxes[im_idx][label]
            max_iou_found = -1
            max_iou_gt_idx = -1
            
            # Get best matching gt box
            for gt_box_idx, gt_box in enumerate(im_gts):
                gt_box_iou = get_iou(det_pred[:-1], gt_box)
                if gt_box_iou > max_iou_found:
                    max_iou_found = gt_box_iou
                    max_iou_gt_idx = gt_box_idx
            # TP only if iou >= threshold and this gt has not yet been matched
            if max_iou_found < iou_threshold or gt_matched[im_idx][max_iou_gt_idx]:
                fp[det_idx] = 1
            else:
                tp[det_idx] = 1
                # If tp then we set this gt box as matched
                gt_matched[im_idx][max_iou_gt_idx] = True
        # Cumulative tp and fp
        tp = np.cumsum(tp)
        fp = np.cumsum(fp)
        
        eps = np.finfo(np.float32).eps
        recalls = tp / np.maximum(num_gts, eps)
        precisions = tp / np.maximum((tp + fp), eps)

        if method == 'area':
            recalls = np.concatenate(([0.0], recalls, [1.0]))
            precisions = np.concatenate(([0.0], precisions, [0.0]))
            
            # Replace precision values with recall r with maximum precision value
            # of any recall value >= r
            # This computes the precision envelope
            for i in range(precisions.size - 1, 0, -1):
                precisions[i - 1] = np.maximum(precisions[i - 1], precisions[i])
            # For computing area, get points where recall changes value
            i = np.where(recalls[1:] != recalls[:-1])[0]
            # Add the rectangular areas to get ap
            ap = np.sum((recalls[i + 1] - recalls[i]) * precisions[i + 1])
        elif method == 'interp':
            ap = 0.0
            for interp_pt in np.arange(0, 1 + 1E-3, 0.1):
                # Get precision values for recall values >= interp_pt
                prec_interp_pt = precisions[recalls >= interp_pt]
                
                # Get max of those precision values
                prec_interp_pt = prec_interp_pt.max() if prec_interp_pt.size > 0.0 else 0.0
                ap += prec_interp_pt
            ap = ap / 11.0
        else:
            raise ValueError('Method can only be area or interp')
        if num_gts > 0:
            aps.append(ap)
            all_aps[label] = ap
        else:
            all_aps[label] = np.nan
    # compute mAP at provided iou threshold
    mean_ap = sum(aps) / len(aps)
    return mean_ap, all_aps


<<<<<<< HEAD
def load_model_and_dataset(args,validation_set = False):
    device = torch.device('cuda' if torch.cuda.is_available() else 'cpu')
=======
def load_model_and_dataset(args, validation_set=False):
>>>>>>> d15377e9
    # Read the config file #
    with open(args.config_path, 'r') as file:
        try:
            config = yaml.safe_load(file)
        except yaml.YAMLError as exc:
            print(exc)
    print(config)
    ########################
    
    dataset_config = config['dataset_params']
    model_config = config['model_params']
    train_config = config['train_params']
    depth_dir=dataset_config['depth_path']
    
    seed = train_config['seed']
    torch.manual_seed(seed)
    np.random.seed(seed)
    random.seed(seed)
    if args.forcecpu:
        device = torch.device('cpu')
    if device == 'cuda':
        torch.cuda.manual_seed_all(seed)
    if not validation_set:
<<<<<<< HEAD
        voc = VOCDataset('test', im_dir=dataset_config['im_test_path'], ann_dir=dataset_config['ann_test_path'],  depth_dir= depth_dir )
    else: 
        voc = VOCDataset('test', im_dir=dataset_config['im_val_path'], ann_dir=dataset_config['ann_val_path'],  depth_dir= depth_dir )
    
=======
        voc = VOCDataset('test', im_dir=dataset_config['im_test_path'], ann_dir=dataset_config['ann_test_path'])
    else: 
         voc = VOCDataset('test', im_dir=dataset_config['im_val_path'], ann_dir=dataset_config['ann_val_path'])
>>>>>>> d15377e9
    test_dataset = DataLoader(voc, batch_size=1, shuffle=False)
    
    faster_rcnn_model = FasterRCNN(model_config, num_classes=dataset_config['num_classes'])
    faster_rcnn_model.eval()
    faster_rcnn_model.to(device)
    faster_rcnn_model.load_state_dict(torch.load(os.path.join(train_config['task_name'],
                                                              train_config['ckpt_name']),
                                                 map_location=device))
    return faster_rcnn_model, voc, test_dataset


def infer(args):
    device = torch.device('cuda' if torch.cuda.is_available() else 'cpu')
    if not os.path.exists('samples'):
        os.mkdir('samples')
    faster_rcnn_model, voc, test_dataset = load_model_and_dataset(args)
    
    # Hard coding the low score threshold for inference on images for now
    # Should come from config
    faster_rcnn_model.roi_head.low_score_threshold = 0.7
    if args.forcecpu:
        device = torch.device('cpu')
    
    for sample_count in tqdm(range(10)):
        random_idx = random.randint(0, len(voc))
        im, target, fname = voc[random_idx]
        im = im.unsqueeze(0).float().to(device)
      
        
        # gt_im =  np.load(fname, allow_pickle=True)
        #gt_im = Image.open(image_path)
        #gt_im_copy = gt_im.copy()
        gt_im = cv2.imread(fname)
        gt_im_copy = gt_im.copy()
        
        
        # Saving images with ground truth boxes
        for idx, box in enumerate(target['bboxes']):
            x1, y1, x2, y2 = box.detach().cpu().numpy()
            x1, y1, x2, y2 = int(x1), int(y1), int(x2), int(y2)
            
            cv2.rectangle(gt_im, (x1, y1), (x2, y2), thickness=2, color=[0, 255, 0])
            cv2.rectangle(gt_im_copy, (x1, y1), (x2, y2), thickness=2, color=[0, 255, 0])
            text = voc.idx2label[target['labels'][idx].detach().cpu().item()]
            text_size, _ = cv2.getTextSize(text, cv2.FONT_HERSHEY_PLAIN, 1, 1)
            text_w, text_h = text_size
            cv2.rectangle(gt_im_copy , (x1, y1), (x1 + 10+text_w, y1 + 10+text_h), [255, 255, 255], -1)
            cv2.putText(gt_im, text=voc.idx2label[target['labels'][idx].detach().cpu().item()],
                        org=(x1+5, y1+15),
                        thickness=1,
                        fontScale=1,
                        color=[0, 0, 0],
                        fontFace=cv2.FONT_HERSHEY_PLAIN)
            cv2.putText(gt_im_copy, text=text,
                        org=(x1 + 5, y1 + 15),
                        thickness=1,
                        fontScale=1,
                        color=[0, 0, 0],
                        fontFace=cv2.FONT_HERSHEY_PLAIN)
        cv2.addWeighted(gt_im_copy, 0.7, gt_im, 0.3, 0, gt_im)
        cv2.imwrite('samples/output_frcnn_gt_{}.png'.format(sample_count), gt_im)
        im.fname = fname
        # Getting predictions from trained model
        rpn_output, frcnn_output = faster_rcnn_model(im, None)

        boxes = frcnn_output['boxes']
        labels = frcnn_output['labels']
        scores = frcnn_output['scores']
        #im = np.load(fname, allow_pickle=True)
        #im_copy = im.copy()
        im = cv2.imread(fname)
        im_copy = gt_im.copy()
        
        # Saving images with predicted boxes
        for idx, box in enumerate(boxes):
            x1, y1, x2, y2 = box.detach().cpu().numpy()
            x1, y1, x2, y2 = int(x1), int(y1), int(x2), int(y2)
            cv2.rectangle(im, (x1, y1), (x2, y2), thickness=2, color=[0, 0, 255])
            cv2.rectangle(im_copy, (x1, y1), (x2, y2), thickness=2, color=[0, 0, 255])
            text = '{} : {:.2f}'.format(voc.idx2label[labels[idx].detach().cpu().item()],
                                        scores[idx].detach().cpu().item())
            text_size, _ = cv2.getTextSize(text, cv2.FONT_HERSHEY_PLAIN, 1, 1)
            text_w, text_h = text_size
            cv2.rectangle(im_copy , (x1, y1), (x1 + 10+text_w, y1 + 10+text_h), [255, 255, 255], -1)
            cv2.putText(im, text=text,
                        org=(x1+5, y1+15),
                        thickness=1,
                        fontScale=1,
                        color=[0, 0, 0],
                        fontFace=cv2.FONT_HERSHEY_PLAIN)
            cv2.putText(im_copy, text=text,
                        org=(x1 + 5, y1 + 15),
                        thickness=1,
                        fontScale=1,
                        color=[0, 0, 0],
                        fontFace=cv2.FONT_HERSHEY_PLAIN)
        cv2.addWeighted(im_copy, 0.7, im, 0.3, 0, im)
        cv2.imwrite('samples/output_frcnn_{}.jpg'.format(sample_count), im)


<<<<<<< HEAD
def evaluate_map(args,validation_set = False):
    device = torch.device('cuda' if torch.cuda.is_available() else 'cpu')
    if args.forcecpu:
        device = torch.device('cpu')
    faster_rcnn_model, voc, test_dataset = load_model_and_dataset(args,validation_set=validation_set)
=======
def evaluate_map(args, validation_set=False):
    faster_rcnn_model, voc, test_dataset = load_model_and_dataset(args, validation_set=validation_set)
>>>>>>> d15377e9
    gts = []
    preds = []
    for im, target, fname in tqdm(test_dataset):
        im_name = fname
        im = im.float().to(device)
        target_boxes = target['bboxes'].float().to(device)[0]
        target_labels = target['labels'].long().to(device)[0]
        rpn_output, frcnn_output = faster_rcnn_model(im, None)

        boxes = frcnn_output['boxes']
        labels = frcnn_output['labels']
        scores = frcnn_output['scores']
        
        pred_boxes = {}
        gt_boxes = {}
        for label_name in voc.label2idx:
            pred_boxes[label_name] = []
            gt_boxes[label_name] = []
        
        for idx, box in enumerate(boxes):
            x1, y1, x2, y2 = box.detach().cpu().numpy()
            label = labels[idx].detach().cpu().item()
            score = scores[idx].detach().cpu().item()
            label_name = voc.idx2label[label]
            pred_boxes[label_name].append([x1, y1, x2, y2, score])
        for idx, box in enumerate(target_boxes):
            x1, y1, x2, y2 = box.detach().cpu().numpy()
            label = target_labels[idx].detach().cpu().item()
            label_name = voc.idx2label[label]
            gt_boxes[label_name].append([x1, y1, x2, y2])
        
        gts.append(gt_boxes)
        preds.append(pred_boxes)
   
    mean_ap, all_aps = compute_map(preds, gts, method='interp')
    print('Class Wise Average Precisions')
    for idx in range(len(voc.idx2label)):
        print('AP for class {} = {:.4f}'.format(voc.idx2label[idx], all_aps[voc.idx2label[idx]]))
    print('Mean Average Precision : {:.4f}'.format(mean_ap))
    return mean_ap


if __name__ == '__main__':
    parser = argparse.ArgumentParser(description='Arguments for faster rcnn inference')
    parser.add_argument('--config', dest='config_path',
                        default='config/conf.yaml', type=str)
    parser.add_argument('--evaluate', dest='evaluate',
                        default=False, type=bool)
    parser.add_argument('--infer_samples', dest='infer_samples',
                        default=True, type=bool)
    parser.add_argument('--forcecpu', action='store_true',
                        help='Force using CPU even if CUDA is available')
    args = parser.parse_args()
    if args.infer_samples:
        infer(args)
    else:
        print('Not Inferring for samples as `infer_samples` argument is False')
        
    if args.evaluate:
        evaluate_map(args)
    else:
        print('Not Evaluating as `evaluate` argument is False')<|MERGE_RESOLUTION|>--- conflicted
+++ resolved
@@ -149,12 +149,9 @@
     return mean_ap, all_aps
 
 
-<<<<<<< HEAD
 def load_model_and_dataset(args,validation_set = False):
     device = torch.device('cuda' if torch.cuda.is_available() else 'cpu')
-=======
-def load_model_and_dataset(args, validation_set=False):
->>>>>>> d15377e9
+
     # Read the config file #
     with open(args.config_path, 'r') as file:
         try:
@@ -178,16 +175,11 @@
     if device == 'cuda':
         torch.cuda.manual_seed_all(seed)
     if not validation_set:
-<<<<<<< HEAD
         voc = VOCDataset('test', im_dir=dataset_config['im_test_path'], ann_dir=dataset_config['ann_test_path'],  depth_dir= depth_dir )
     else: 
         voc = VOCDataset('test', im_dir=dataset_config['im_val_path'], ann_dir=dataset_config['ann_val_path'],  depth_dir= depth_dir )
     
-=======
-        voc = VOCDataset('test', im_dir=dataset_config['im_test_path'], ann_dir=dataset_config['ann_test_path'])
-    else: 
-         voc = VOCDataset('test', im_dir=dataset_config['im_val_path'], ann_dir=dataset_config['ann_val_path'])
->>>>>>> d15377e9
+
     test_dataset = DataLoader(voc, batch_size=1, shuffle=False)
     
     faster_rcnn_model = FasterRCNN(model_config, num_classes=dataset_config['num_classes'])
@@ -287,17 +279,11 @@
         cv2.addWeighted(im_copy, 0.7, im, 0.3, 0, im)
         cv2.imwrite('samples/output_frcnn_{}.jpg'.format(sample_count), im)
 
-
-<<<<<<< HEAD
 def evaluate_map(args,validation_set = False):
     device = torch.device('cuda' if torch.cuda.is_available() else 'cpu')
     if args.forcecpu:
         device = torch.device('cpu')
     faster_rcnn_model, voc, test_dataset = load_model_and_dataset(args,validation_set=validation_set)
-=======
-def evaluate_map(args, validation_set=False):
-    faster_rcnn_model, voc, test_dataset = load_model_and_dataset(args, validation_set=validation_set)
->>>>>>> d15377e9
     gts = []
     preds = []
     for im, target, fname in tqdm(test_dataset):
